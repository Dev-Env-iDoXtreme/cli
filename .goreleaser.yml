# This is an example .goreleaser.yml file with some sane defaults.
# Make sure to check the documentation at http://goreleaser.com
project_name: step

before:
  hooks:
    # You may remove this if you don't use go modules.
    - go mod download
    # - go generate ./...

builds:
  - 
    id: default
    env:
      - CGO_ENABLED=0
    targets:
      - darwin_amd64
      - darwin_arm64
      - freebsd_amd64
      - linux_386
      - linux_amd64
      - linux_arm64
      - linux_arm_6
      - linux_arm_7
      - linux_mips
      - linux_mips64
      - linux_ppc64le
      - windows_amd64
      - windows_arm64
    flags:
      - -trimpath
    main: ./cmd/step/main.go
    binary: bin/step
    ldflags:
      - -w -X main.Version={{.Version}} -X main.BuildTime={{.Date}}
  -
    # This build is specifically for nFPM targets (.deb and .rpm files).
    # It's exactly the same as the default build above, except:
    # - it only builds the archs we want to produce .deb and .rpm files for
    # - the name of the output binary is step-cli
    id: nfpm
    env:
      - CGO_ENABLED=0
    goos:
      - linux
    goarch:
      - amd64
    flags:
      - -trimpath
    main: ./cmd/step/main.go
    binary: step-cli
    ldflags:
      - -w -X main.Version={{.Version}} -X main.BuildTime={{.Date}}

archives:
  -
    # Can be used to change the archive formats for specific GOOSs.
    # Most common use case is to archive as zip on Windows.
    # Default is empty.
    name_template: "{{ .ProjectName }}_{{ .Os }}_{{ .Version }}_{{ .Arch }}{{ if .Arm }}v{{ .Arm }}{{ end }}{{ if .Mips }}_{{ .Mips }}{{ end }}"
    format_overrides:
      - goos: windows
        format: zip
    builds:
      - default
    wrap_in_directory: "{{ .ProjectName }}_{{ .Version }}"
    files:
      - README.md
      - LICENSE
      - autocomplete/*

nfpms:
  # Configure nFPM for .deb and .rpm releases
  #
  # See https://nfpm.goreleaser.com/configuration/
  # and https://goreleaser.com/customization/nfpm/
  #
  # Useful tools for debugging .debs:
  # List file contents: dpkg -c dist/step_...deb
  # Package metadata: dpkg --info dist/step_....deb
  # 
  -
    builds:
      - nfpm
    vendor: Smallstep Labs
    homepage: https://github.com/smallstep/cli
    maintainer: Smallstep <techadmin@smallstep.com>
    description: step is a CLI tool for building, operating, and automating Public Key Infrastructure (PKI) systems and workflows. It's a swiss army knife for authenticated encryption (X.509, TLS), single sign-on (OAuth OIDC, SAML), multi-factor authentication (OATH OTP, FIDO U2F), encryption mechanisms (JSON Web Encryption, NaCl), and verifiable claims (JWT, SAML assertions).
    license: Apache 2.0
    section: utils
    formats:
      - deb
      - rpm
    priority: optional

    bindir: /usr/bin
    contents:
      - src: autocomplete/bash_autocomplete
        dst: /usr/share/bash-completion/completions/step-cli
      - src: debian/copyright
        dst: /usr/share/doc/step-cli/copyright
    scripts:
      postinstall: "debian/postinstall.sh"
      preremove: "debian/preremove.sh"

source:
  enabled: true
  name_template: '{{ .ProjectName }}_{{ .Version }}'

checksum:
  name_template: 'checksums.txt'
  extra_files:
    - glob: ./.releases/*

signs:
- cmd: cosign
  stdin: '{{ .Env.COSIGN_PWD }}'
  args: ["sign-blob", "-key=/tmp/cosign.key", "-output=${signature}", "${artifact}"]
  artifacts: all

snapshot:
  name_template: "{{ .Tag }}-next"

release:
  # Repo in which the release will be created.
  # Default is extracted from the origin remote URL or empty if its private hosted.
  # Note: it can only be one: either github, gitlab or gitea
  github:
    owner: smallstep
    name: cli

  # IDs of the archives to use.
  # Defaults to all.
  #ids:
  #  - default
  #  - bar

  # If set to true, will not auto-publish the release.
  # Default is false.
  draft: false

  # If set to auto, will mark the release as not ready for production
  # in case there is an indicator for this in the tag e.g. v1.0.0-rc1
  # If set to true, will mark the release as not ready for production.
  # Default is false.
  prerelease: auto

  # You can change the name of the release.
  # Default is `{{.Tag}}`
  name_template: "Step CLI {{ .Tag }} ({{ .Env.RELEASE_DATE }})"

  # Header template for the release body.
  # Defaults to empty.
  header: |
    ## Official Release Artifacts

    #### Linux

<<<<<<< HEAD
    - 📦 [step_linux_{{ .Version }}_amd64.tar.gz](https://dl.step.sm/cli/{{ .Tag }}/step_linux_{{ .Version }}_amd64.tar.gz)
    - 📦 [step_{{ .Version }}_linux_amd64.deb](https://dl.step.sm/cli/{{ .Tag }}/step_{{ .Version }}_linux_amd64.deb)
    - 📦 [step_{{ .Version }}_linux_amd64.rpm](https://dl.step.sm/cli/{{ .Tag }}/step_{{ .Version }}_linux_amd64.rpm)
=======
    - 📦 [step_linux_{{ .Version }}_amd64.tar.gz](https://dl.step.sm/gh-release/cli/gh-release-header/{{ .Tag }}/step_linux_{{ .Version }}_amd64.tar.gz)
    - 📦 [step-cli_{{ .Env.DEB_VERSION }}_amd64.deb](https://dl.step.sm/gh-release/cli/gh-release-header/{{ .Tag }}/step-cli_{{ .Env.DEB_VERSION }}_amd64.deb)
>>>>>>> 1b2b7507

    #### OSX Darwin

    - 📦 [step_darwin_{{ .Version }}_amd64.tar.gz](https://dl.step.sm/gh-release/cli/gh-release-header/{{ .Tag }}/step_darwin_{{ .Version }}_amd64.tar.gz)
    - 📦 [step_darwin_{{ .Version }}_arm64.tar.gz](https://dl.step.sm/gh-release/cli/gh-release-header/{{ .Tag }}/step_darwin_{{ .Version }}_arm64.tar.gz)

    #### Windows

    - 📦 [step_windows_{{ .Version }}_amd64.zip](https://dl.step.sm/gh-release/cli/gh-release-header/{{ .Tag }}/step_windows_{{ .Version }}_amd64.zip)

    For more builds across platforms and architectures see the `Assets` section below.
    And for packaged versions (Homebrew, Scoop, etc.), see our [installation docs](https://smallstep.com/docs/step-cli/installation).


    Don't see the artifact you need? Open an issue [here](https://github.com/smallstep/cli/issues/new/choose).

    ## Signatures and Checksums

    `step` uses [sigstore/cosign](https://github.com/sigstore/cosign) for signing and verifying release artifacts.

    Below is an example using `cosign` to verify a release artifact:

    ```
    cosign verify-blob \
      -key https://raw.githubusercontent.com/smallstep/cli/master/cosign.pub \
      -signature ~/Downloads/step_darwin_{{ .Version }}_amd64.tar.gz.sig
      ~/Downloads/step_darwin_{{ .Version }}_amd64.tar.gz
    ```

    The `checksums.txt` file (in the 'Assets' section below) contains a checksum for every artifact in the release.

  # Footer template for the release body.
  # Defaults to empty.
  footer: |
    ## Thanks!

    Those were the changes on {{ .Tag }}!

    Come join us on [Discord](https://discord.gg/X2RKGwEbV9) to ask questions, chat about PKI, or get a sneak peak at the freshest PKI memes.

  # You can disable this pipe in order to not upload any artifacts.
  # Defaults to false.
  #disable: true

  # You can add extra pre-existing files to the release.
  # The filename on the release will be the last part of the path (base). If
  # another file with the same name exists, the latest one found will be used.
  # Defaults to empty.
  extra_files:
    - glob: ./.releases/*
  #  - glob: ./glob/**/to/**/file/**/*
  #  - glob: ./glob/foo/to/bar/file/foobar/override_from_previous

scoop:
  # Template for the url which is determined by the given Token (github or gitlab)
  # Default for github is "https://github.com/<repo_owner>/<repo_name>/releases/download/{{ .Tag }}/{{ .ArtifactName }}"
  # Default for gitlab is "https://gitlab.com/<repo_owner>/<repo_name>/uploads/{{ .ArtifactUploadHash }}/{{ .ArtifactName }}"
  # Default for gitea is "https://gitea.com/<repo_owner>/<repo_name>/releases/download/{{ .Tag }}/{{ .ArtifactName }}"
  url_template: "http://github.com/smallstep/cli/releases/download/{{ .Tag }}/{{ .ArtifactName }}"

  # Repository to push the app manifest to.
  bucket:
    owner: smallstep
    name: scoop-bucket

  # Git author used to commit to the repository.
  # Defaults are shown.
  commit_author:
    name: goreleaserbot
    email: goreleaser@smallstep.com

  # The project name and current git tag are used in the format string.
  commit_msg_template: "Scoop update for {{ .ProjectName }} version {{ .Tag }}"

  # Your app's homepage.
  # Default is empty.
  homepage: "https://smallstep.com/"

  # Skip uploads for prerelease.
  skip_upload: auto

  # Your app's description.
  # Default is empty.
  description: "Crypto toolkit for working with X.509, OAuth, JWT, OATH OTP, etc."

  # Your app's license
  # Default is empty.
  license: "Apache-2.0"

  #dockers:
  #  - dockerfile: docker/Dockerfile
  #    goos: linux
  #    goarch: amd64
  #    use_buildx: true
  #    image_templates:
  #    - "smallstep/step-cli:latest"
  #    - "smallstep/step-cli:{{ .Tag }}"
  #    build_flag_templates:
  #    - "--platform=linux/amd64"
  #  - dockerfile: docker/Dockerfile
  #    goos: linux
  #    goarch: 386
  #    use_buildx: true
  #    image_templates:
  #    - "smallstep/step-cli:latest"
  #    - "smallstep/step-cli:{{ .Tag }}"
  #    build_flag_templates:
  #    - "--platform=linux/386"
  #  - dockerfile: docker/Dockerfile
  #    goos: linux
  #    goarch: arm
  #    goarm: 7
  #    use_buildx: true
  #    image_templates:
  #    - "smallstep/step-cli:latest"
  #    - "smallstep/step-cli:{{ .Tag }}"
  #    build_flag_templates:
  #    - "--platform=linux/arm/v7"
  #  - dockerfile: docker/Dockerfile
  #    goos: linux
  #    goarch: arm64
  #    use_buildx: true
  #    image_templates:
  #    - "smallstep/step-cli:latest"
  #    - "smallstep/step-cli:{{ .Tag }}"
  #    build_flag_templates:
  #    - "--platform=linux/arm64/v8"<|MERGE_RESOLUTION|>--- conflicted
+++ resolved
@@ -156,14 +156,9 @@
 
     #### Linux
 
-<<<<<<< HEAD
-    - 📦 [step_linux_{{ .Version }}_amd64.tar.gz](https://dl.step.sm/cli/{{ .Tag }}/step_linux_{{ .Version }}_amd64.tar.gz)
-    - 📦 [step_{{ .Version }}_linux_amd64.deb](https://dl.step.sm/cli/{{ .Tag }}/step_{{ .Version }}_linux_amd64.deb)
-    - 📦 [step_{{ .Version }}_linux_amd64.rpm](https://dl.step.sm/cli/{{ .Tag }}/step_{{ .Version }}_linux_amd64.rpm)
-=======
-    - 📦 [step_linux_{{ .Version }}_amd64.tar.gz](https://dl.step.sm/gh-release/cli/gh-release-header/{{ .Tag }}/step_linux_{{ .Version }}_amd64.tar.gz)
-    - 📦 [step-cli_{{ .Env.DEB_VERSION }}_amd64.deb](https://dl.step.sm/gh-release/cli/gh-release-header/{{ .Tag }}/step-cli_{{ .Env.DEB_VERSION }}_amd64.deb)
->>>>>>> 1b2b7507
+    - 📦 [step_linux_{{ .Version }}_amd64.tar.gz](https://dl.step.sm/gh-release/cli/{{ .Tag }}/gh-release-header/step_linux_{{ .Version }}_amd64.tar.gz)
+    - 📦 [step_{{ .Version }}_linux_amd64.deb](https://dl.step.sm/gh-release/cli/{{ .Tag }}/gh-release-header/step_{{ .Version }}_linux_amd64.deb)
+    - 📦 [step_{{ .Version }}_linux_amd64.rpm](https://dl.step.sm/gh-release/cli/gh-release-header/{{ .Tag }}/step_{{ .Version }}_linux_amd64.rpm)
 
     #### OSX Darwin
 
