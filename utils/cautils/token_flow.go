package cautils

import (
	"fmt"
	"net/url"
	"strings"
	"time"

	"github.com/pkg/errors"
	"github.com/smallstep/certificates/authority/provisioner"
	"github.com/smallstep/certificates/pki"
	"github.com/smallstep/cli/errs"
	"github.com/smallstep/cli/ui"
	"github.com/smallstep/cli/utils"
	"github.com/urfave/cli"
)

type provisionersSelect struct {
	Name        string
	Provisioner provisioner.Interface
}

// Token signing types
const (
	SignType = iota
	RevokeType
	SSHUserSignType
	SSHHostSignType
)

// parseAudience creates the ca audience url from the ca-url
func parseAudience(ctx *cli.Context, tokType int) (string, error) {
	caURL := ctx.String("ca-url")
	if len(caURL) == 0 {
		return "", errs.RequiredFlag(ctx, "ca-url")
	}

	audience, err := url.Parse(caURL)
	if err != nil {
		return "", errs.InvalidFlagValue(ctx, "ca-url", caURL, "")
	}
	switch strings.ToLower(audience.Scheme) {
	case "https", "":
		var path string
		switch tokType {
		// default
		case SignType, SSHUserSignType, SSHHostSignType:
			path = "/1.0/sign"
		// revocation token
		case RevokeType:
			path = "/1.0/revoke"
		default:
			return "", errors.Errorf("unexpected token type: %d", tokType)
		}
		audience.Scheme = "https"
		audience = audience.ResolveReference(&url.URL{Path: path})
		return audience.String(), nil
	default:
		return "", errs.InvalidFlagValue(ctx, "ca-url", caURL, "")
	}
}

// ErrACMEToken is the error type returned when the user attempts a Token Flow
// while using an ACME provisioner.
type ErrACMEToken struct {
	Name string
}

// Error implements the error interface.
func (e *ErrACMEToken) Error() string {
	return "step ACME provisioners do not support token auth flows"
}

// NewTokenFlow implements the common flow used to generate a token
func NewTokenFlow(ctx *cli.Context, tokType int, subject string, sans []string, caURL, root string, notBefore, notAfter time.Time, certNotBefore, certNotAfter provisioner.TimeDuration) (string, error) {
	// Get audience from ca-url
	audience, err := parseAudience(ctx, tokType)
	if err != nil {
		return "", err
	}

	provisioners, err := pki.GetProvisioners(caURL, root)
	if err != nil {
		return "", err
	}
	p, err := provisionerPrompt(ctx, provisioners)
	if err != nil {
		return "", err
	}

	tokAttrs := tokenAttrs{
		subject:       subject,
		root:          root,
		caURL:         caURL,
		audience:      audience,
		sans:          sans,
		notBefore:     notBefore,
		notAfter:      notAfter,
		certNotBefore: certNotBefore,
		certNotAfter:  certNotAfter,
	}

	switch p := p.(type) {
<<<<<<< HEAD
	case *provisioner.OIDC: // Run step oauth
		args := []string{"oauth", "--oidc", "--bare",
			"--provider", p.ConfigurationEndpoint,
			"--client-id", p.ClientID, "--client-secret", p.ClientSecret}
		if ctx.Bool("console") {
			args = append(args, "--console")
		}
		if p.ListenAddress != "" {
			args = append(args, "--listen", p.ListenAddress)
		}
		out, err := exec.Step(args...)
		if err != nil {
			return "", err
		}
		return strings.TrimSpace(string(out)), nil
	case *provisioner.GCP: // Do the identity request to get the token
=======
	case *provisioner.OIDC: // Run step oauth.
		return generateOIDCToken(ctx, p)
	case *provisioner.X5C: // Get a JWT with an X5C header and signature.
		return generateX5CToken(ctx, p, tokType, tokAttrs)
	case *provisioner.GCP: // Do the identity request to get the token.
>>>>>>> f653752a
		sharedContext.DisableCustomSANs = p.DisableCustomSANs
		return p.GetIdentityToken(subject, caURL)
	case *provisioner.AWS: // Do the identity request to get the token.
		sharedContext.DisableCustomSANs = p.DisableCustomSANs
		return p.GetIdentityToken(subject, caURL)
	case *provisioner.Azure: // Do the identity request to get the token.
		sharedContext.DisableCustomSANs = p.DisableCustomSANs
		return p.GetIdentityToken(subject, caURL)
<<<<<<< HEAD
	case *provisioner.ACME: // Return an error with the provisioner ID
		return "", &ErrACMEToken{p.GetName()}
	}

	// JWK provisioner
	prov, ok := p.(*provisioner.JWK)
	if !ok {
		return "", errors.Errorf("unknown provisioner type %T", p)
	}

	kid := prov.Key.KeyID
	issuer := prov.Name

	var opts []jose.Option
	if passwordFile := ctx.String("password-file"); len(passwordFile) != 0 {
		opts = append(opts, jose.WithPasswordFile(passwordFile))
	}

	var jwk *jose.JSONWebKey
	if keyFile := ctx.String("key"); len(keyFile) == 0 {
		// Get private key from CA
		encrypted, err := pki.GetProvisionerKey(caURL, root, kid)
		if err != nil {
			return "", err
		}

		// Add template with check mark
		opts = append(opts, jose.WithUIOptions(
			ui.WithPromptTemplates(ui.PromptTemplates()),
		))

		decrypted, err := jose.Decrypt("Please enter the password to decrypt the provisioner key", []byte(encrypted), opts...)
		if err != nil {
			return "", err
		}

		jwk = new(jose.JSONWebKey)
		if err := json.Unmarshal(decrypted, jwk); err != nil {
			return "", errors.Wrap(err, "error unmarshalling provisioning key")
		}
	} else {
		// Get private key from given key file
		jwk, err = jose.ParseKey(keyFile, opts...)
		if err != nil {
			return "", err
=======
	case *provisioner.ACME: // Return an error with the provisioner ID.
		return "", &ErrACMEToken{p.GetName()}
	default: // Default is assumed to be a standard JWT.
		jwkP, ok := p.(*provisioner.JWK)
		if !ok {
			return "", errors.Errorf("unknown provisioner type %T", p)
>>>>>>> f653752a
		}
		return generateJWKToken(ctx, jwkP, tokType, tokAttrs)
	}
}

// OfflineTokenFlow generates a provisioning token using either
//   1. static configuration from ca.json (created with `step ca init`)
//   2. input from command line flags
// These two options are mutually exclusive and priority is given to ca.json.
func OfflineTokenFlow(ctx *cli.Context, typ int, subject string, sans []string, notBefore, notAfter time.Time, certNotBefore, certNotAfter provisioner.TimeDuration) (string, error) {
	caConfig := ctx.String("ca-config")
	if caConfig == "" {
		return "", errs.InvalidFlagValue(ctx, "ca-config", "", "")
	}

	// Using the offline CA
	if utils.FileExists(caConfig) {
		offlineCA, err := NewOfflineCA(caConfig)
		if err != nil {
			return "", err
		}
		return offlineCA.GenerateToken(ctx, typ, subject, sans, notBefore, notAfter, certNotBefore, certNotAfter)
	}

	kid := ctx.String("kid")
	issuer := ctx.String("issuer")

	// Require issuer and keyFile if ca.json does not exists.
	// kid can be passed or created using jwk.Thumbprint.
	switch {
	case len(issuer) == 0:
		return "", errs.RequiredWithFlag(ctx, "offline", "issuer")
	case len(ctx.String("key")) == 0:
		return "", errs.RequiredWithFlag(ctx, "offline", "key")
	}

	// Get audience from ca-url
	audience, err := parseAudience(ctx, typ)
	if err != nil {
		return "", err
	}

	// Get root from argument or default location
	root := ctx.String("root")
	if len(root) == 0 {
		root = pki.GetRootCAPath()
		if utils.FileExists(root) {
			return "", errs.RequiredFlag(ctx, "root")
		}
	}

	tokAttrs := tokenAttrs{
		subject:       subject,
		root:          root,
		audience:      audience,
		issuer:        issuer,
		kid:           kid,
		sans:          sans,
		notBefore:     notBefore,
		notAfter:      notAfter,
		certNotBefore: certNotBefore,
		certNotAfter:  certNotAfter,
	}

	switch {
	case ctx.IsSet("x5c-cert") || ctx.IsSet("x5c-key"):
		return generateX5CToken(ctx, nil, typ, tokAttrs)
	default:
		return generateJWKToken(ctx, nil, typ, tokAttrs)
	}
}

func allowX5CProvisionerFilter(p provisioner.Interface) bool {
	return p.GetType() == provisioner.TypeX5C
}

func provisionerPrompt(ctx *cli.Context, provisioners provisioner.List) (provisioner.Interface, error) {
<<<<<<< HEAD
	// Filter by type
	provisioners = provisionerFilter(provisioners, func(p provisioner.Interface) bool {
		switch p.GetType() {
		case provisioner.TypeJWK, provisioner.TypeOIDC, provisioner.TypeACME:
			return true
		case provisioner.TypeGCP, provisioner.TypeAWS, provisioner.TypeAzure:
			return true
		default:
			return false
		}
	})
=======
	switch {
	// If x5c flags then only list x5c provisioners.
	case ctx.IsSet("x5c-cert") || ctx.IsSet("x5c-key"):
		provisioners = provisionerFilter(provisioners, allowX5CProvisionerFilter)
	// List all available provisioners.
	default:
		provisioners = provisionerFilter(provisioners, func(p provisioner.Interface) bool {
			switch p.GetType() {
			case provisioner.TypeJWK, provisioner.TypeX5C, provisioner.TypeOIDC, provisioner.TypeACME:
				return true
			case provisioner.TypeGCP, provisioner.TypeAWS, provisioner.TypeAzure:
				return true
			default:
				return false
			}
		})
	}
>>>>>>> f653752a

	if len(provisioners) == 0 {
		return nil, errors.New("cannot create a new token: the CA does not have any provisioner configured")
	}

	// Filter by kid
	if kid := ctx.String("kid"); len(kid) != 0 {
		provisioners = provisionerFilter(provisioners, func(p provisioner.Interface) bool {
			switch p := p.(type) {
			case *provisioner.JWK:
				return p.Key.KeyID == kid
			case *provisioner.OIDC:
				return p.ClientID == kid
			default:
				return false
			}
		})
		if len(provisioners) == 0 {
			return nil, errs.InvalidFlagValue(ctx, "kid", kid, "")
		}
	}

	// Filter by issuer (provisioner name)
	if issuer := ctx.String("issuer"); len(issuer) != 0 {
		provisioners = provisionerFilter(provisioners, func(p provisioner.Interface) bool {
			return p.GetName() == issuer
		})
		if len(provisioners) == 0 {
			return nil, errs.InvalidFlagValue(ctx, "issuer", issuer, "")
		}
	}

	// Select provisioner
	var items []*provisionersSelect
	for _, prov := range provisioners {
		switch p := prov.(type) {
		case *provisioner.JWK:
			items = append(items, &provisionersSelect{
				Name:        fmt.Sprintf("%s (%s) [kid: %s]", p.Name, p.GetType(), p.Key.KeyID),
				Provisioner: p,
			})
		case *provisioner.OIDC:
			items = append(items, &provisionersSelect{
				Name:        fmt.Sprintf("%s (%s) [client: %s]", p.Name, p.GetType(), p.ClientID),
				Provisioner: p,
			})
		case *provisioner.GCP:
			items = append(items, &provisionersSelect{
				Name:        fmt.Sprintf("%s (%s)", p.Name, p.GetType()),
				Provisioner: p,
			})
		case *provisioner.AWS:
			items = append(items, &provisionersSelect{
				Name:        fmt.Sprintf("%s (%s)", p.Name, p.GetType()),
				Provisioner: p,
			})
		case *provisioner.Azure:
			items = append(items, &provisionersSelect{
				Name:        fmt.Sprintf("%s (%s) [tenant: %s]", p.Name, p.GetType(), p.TenantID),
				Provisioner: p,
			})
		case *provisioner.ACME:
			items = append(items, &provisionersSelect{
				Name:        fmt.Sprintf("%s (%s)", p.Name, p.GetType()),
				Provisioner: p,
			})
<<<<<<< HEAD
=======
		case *provisioner.X5C:
			items = append(items, &provisionersSelect{
				Name:        fmt.Sprintf("%s (%s)", p.Name, p.GetType()),
				Provisioner: p,
			})
>>>>>>> f653752a
		default:
			continue
		}
	}

	if len(items) == 1 {
		if err := ui.PrintSelected("Provisioner", items[0].Name); err != nil {
			return nil, err
		}
		return items[0].Provisioner, nil
	}

	i, _, err := ui.Select("What provisioner key do you want to use?", items, ui.WithSelectTemplates(ui.NamedSelectTemplates("Provisioner")))
	if err != nil {
		return nil, err
	}

	return items[i].Provisioner, nil
}

// provisionerFilter returns a slice of provisioners that pass the given filter.
func provisionerFilter(provisioners provisioner.List, f func(provisioner.Interface) bool) provisioner.List {
	var result provisioner.List
	for _, p := range provisioners {
		if f(p) {
			result = append(result, p)
		}
	}
	return result
}<|MERGE_RESOLUTION|>--- conflicted
+++ resolved
@@ -101,30 +101,11 @@
 	}
 
 	switch p := p.(type) {
-<<<<<<< HEAD
-	case *provisioner.OIDC: // Run step oauth
-		args := []string{"oauth", "--oidc", "--bare",
-			"--provider", p.ConfigurationEndpoint,
-			"--client-id", p.ClientID, "--client-secret", p.ClientSecret}
-		if ctx.Bool("console") {
-			args = append(args, "--console")
-		}
-		if p.ListenAddress != "" {
-			args = append(args, "--listen", p.ListenAddress)
-		}
-		out, err := exec.Step(args...)
-		if err != nil {
-			return "", err
-		}
-		return strings.TrimSpace(string(out)), nil
-	case *provisioner.GCP: // Do the identity request to get the token
-=======
 	case *provisioner.OIDC: // Run step oauth.
 		return generateOIDCToken(ctx, p)
 	case *provisioner.X5C: // Get a JWT with an X5C header and signature.
 		return generateX5CToken(ctx, p, tokType, tokAttrs)
 	case *provisioner.GCP: // Do the identity request to get the token.
->>>>>>> f653752a
 		sharedContext.DisableCustomSANs = p.DisableCustomSANs
 		return p.GetIdentityToken(subject, caURL)
 	case *provisioner.AWS: // Do the identity request to get the token.
@@ -133,60 +114,12 @@
 	case *provisioner.Azure: // Do the identity request to get the token.
 		sharedContext.DisableCustomSANs = p.DisableCustomSANs
 		return p.GetIdentityToken(subject, caURL)
-<<<<<<< HEAD
-	case *provisioner.ACME: // Return an error with the provisioner ID
-		return "", &ErrACMEToken{p.GetName()}
-	}
-
-	// JWK provisioner
-	prov, ok := p.(*provisioner.JWK)
-	if !ok {
-		return "", errors.Errorf("unknown provisioner type %T", p)
-	}
-
-	kid := prov.Key.KeyID
-	issuer := prov.Name
-
-	var opts []jose.Option
-	if passwordFile := ctx.String("password-file"); len(passwordFile) != 0 {
-		opts = append(opts, jose.WithPasswordFile(passwordFile))
-	}
-
-	var jwk *jose.JSONWebKey
-	if keyFile := ctx.String("key"); len(keyFile) == 0 {
-		// Get private key from CA
-		encrypted, err := pki.GetProvisionerKey(caURL, root, kid)
-		if err != nil {
-			return "", err
-		}
-
-		// Add template with check mark
-		opts = append(opts, jose.WithUIOptions(
-			ui.WithPromptTemplates(ui.PromptTemplates()),
-		))
-
-		decrypted, err := jose.Decrypt("Please enter the password to decrypt the provisioner key", []byte(encrypted), opts...)
-		if err != nil {
-			return "", err
-		}
-
-		jwk = new(jose.JSONWebKey)
-		if err := json.Unmarshal(decrypted, jwk); err != nil {
-			return "", errors.Wrap(err, "error unmarshalling provisioning key")
-		}
-	} else {
-		// Get private key from given key file
-		jwk, err = jose.ParseKey(keyFile, opts...)
-		if err != nil {
-			return "", err
-=======
 	case *provisioner.ACME: // Return an error with the provisioner ID.
 		return "", &ErrACMEToken{p.GetName()}
 	default: // Default is assumed to be a standard JWT.
 		jwkP, ok := p.(*provisioner.JWK)
 		if !ok {
 			return "", errors.Errorf("unknown provisioner type %T", p)
->>>>>>> f653752a
 		}
 		return generateJWKToken(ctx, jwkP, tokType, tokAttrs)
 	}
@@ -264,19 +197,6 @@
 }
 
 func provisionerPrompt(ctx *cli.Context, provisioners provisioner.List) (provisioner.Interface, error) {
-<<<<<<< HEAD
-	// Filter by type
-	provisioners = provisionerFilter(provisioners, func(p provisioner.Interface) bool {
-		switch p.GetType() {
-		case provisioner.TypeJWK, provisioner.TypeOIDC, provisioner.TypeACME:
-			return true
-		case provisioner.TypeGCP, provisioner.TypeAWS, provisioner.TypeAzure:
-			return true
-		default:
-			return false
-		}
-	})
-=======
 	switch {
 	// If x5c flags then only list x5c provisioners.
 	case ctx.IsSet("x5c-cert") || ctx.IsSet("x5c-key"):
@@ -294,7 +214,6 @@
 			}
 		})
 	}
->>>>>>> f653752a
 
 	if len(provisioners) == 0 {
 		return nil, errors.New("cannot create a new token: the CA does not have any provisioner configured")
@@ -361,14 +280,11 @@
 				Name:        fmt.Sprintf("%s (%s)", p.Name, p.GetType()),
 				Provisioner: p,
 			})
-<<<<<<< HEAD
-=======
 		case *provisioner.X5C:
 			items = append(items, &provisionersSelect{
 				Name:        fmt.Sprintf("%s (%s)", p.Name, p.GetType()),
 				Provisioner: p,
 			})
->>>>>>> f653752a
 		default:
 			continue
 		}
