module github.com/smallstep/cli

go 1.19

require (
	github.com/Microsoft/go-winio v0.6.1
	github.com/ThomasRooney/gexpect v0.0.0-20161231170123-5482f0350944
	github.com/fxamacker/cbor/v2 v2.4.0
	github.com/google/go-cmp v0.5.9
	github.com/google/go-tpm v0.3.3
	github.com/google/uuid v1.3.0
	github.com/icrowley/fake v0.0.0-20221112152111-d7b7e2276db2
	github.com/manifoldco/promptui v0.9.0
	github.com/pkg/errors v0.9.1
	github.com/pquerna/otp v1.4.0
	github.com/slackhq/nebula v1.6.1
	github.com/smallstep/assert v0.0.0-20200723003110-82e2b9b3b262
	github.com/smallstep/certificates v0.24.3-rc.5.0.20230804170226-bdc7b1b6912a
	github.com/smallstep/certinfo v1.12.0
	github.com/smallstep/go-attestation v0.4.4-0.20230509120429-e17291421738
	github.com/smallstep/truststore v0.12.1
	github.com/smallstep/zcrypto v0.0.0-20221001003018-1ab2364d2a91
	github.com/smallstep/zlint v0.0.0-20220930192201-67fb4aa21910
	github.com/stretchr/testify v1.8.4
	github.com/urfave/cli v1.22.14
	go.mozilla.org/pkcs7 v0.0.0-20210826202110-33d05740a352
	go.step.sm/cli-utils v0.8.0
	go.step.sm/crypto v0.34.0
	go.step.sm/linkedca v0.20.0
	golang.org/x/crypto v0.12.0
	golang.org/x/sys v0.11.0
	golang.org/x/term v0.11.0
	google.golang.org/protobuf v1.31.0
	gopkg.in/square/go-jose.v2 v2.6.0
	software.sslmate.com/src/go-pkcs12 v0.2.1
)

require (
	cloud.google.com/go v0.110.4 // indirect
	cloud.google.com/go/compute v1.20.1 // indirect
	cloud.google.com/go/compute/metadata v0.2.3 // indirect
	cloud.google.com/go/iam v1.1.0 // indirect
	cloud.google.com/go/longrunning v0.5.1 // indirect
	cloud.google.com/go/security v1.15.1 // indirect
	filippo.io/edwards25519 v1.0.0 // indirect
	github.com/AndreasBriese/bbloom v0.0.0-20190825152654-46b345b51c96 // indirect
	github.com/Azure/azure-sdk-for-go/sdk/azcore v1.7.0 // indirect
	github.com/Azure/azure-sdk-for-go/sdk/azidentity v1.3.0 // indirect
	github.com/Azure/azure-sdk-for-go/sdk/internal v1.3.0 // indirect
	github.com/Azure/azure-sdk-for-go/sdk/keyvault/azkeys v0.10.0 // indirect
	github.com/Azure/azure-sdk-for-go/sdk/keyvault/internal v0.7.1 // indirect
	github.com/AzureAD/microsoft-authentication-library-for-go v1.0.0 // indirect
	github.com/Masterminds/goutils v1.1.1 // indirect
	github.com/Masterminds/semver/v3 v3.2.0 // indirect
	github.com/Masterminds/sprig/v3 v3.2.3 // indirect
	github.com/asaskevich/govalidator v0.0.0-20210307081110-f21760c49a8d // indirect
	github.com/boombuler/barcode v1.0.1 // indirect
	github.com/cespare/xxhash v1.1.0 // indirect
	github.com/cespare/xxhash/v2 v2.2.0 // indirect
	github.com/chzyer/readline v1.5.1 // indirect
	github.com/corpix/uarand v0.2.0 // indirect
	github.com/cpuguy83/go-md2man/v2 v2.0.2 // indirect
	github.com/creack/pty v1.1.18 // indirect
	github.com/davecgh/go-spew v1.1.1 // indirect
	github.com/dgraph-io/badger v1.6.2 // indirect
	github.com/dgraph-io/badger/v2 v2.2007.4 // indirect
	github.com/dgraph-io/ristretto v0.1.1 // indirect
	github.com/dgryski/go-farm v0.0.0-20200201041132-a6ae2369ad13 // indirect
	github.com/dustin/go-humanize v1.0.1 // indirect
	github.com/go-chi/chi v4.1.2+incompatible // indirect
	github.com/go-kit/kit v0.12.0 // indirect
	github.com/go-kit/log v0.2.1 // indirect
	github.com/go-logfmt/logfmt v0.6.0 // indirect
	github.com/go-logr/logr v1.2.3 // indirect
	github.com/go-sql-driver/mysql v1.7.1 // indirect
	github.com/golang-jwt/jwt/v4 v4.5.0 // indirect
	github.com/golang/glog v1.1.0 // indirect
	github.com/golang/groupcache v0.0.0-20210331224755-41bb18bfe9da // indirect
	github.com/golang/protobuf v1.5.3 // indirect
	github.com/golang/snappy v0.0.4 // indirect
	github.com/google/btree v1.1.2 // indirect
	github.com/google/certificate-transparency-go v1.1.6 // indirect
	github.com/google/go-tpm-tools v0.3.12 // indirect
	github.com/google/go-tspi v0.3.0 // indirect
	github.com/google/s2a-go v0.1.4 // indirect
	github.com/googleapis/enterprise-certificate-proxy v0.2.5 // indirect
	github.com/googleapis/gax-go/v2 v2.12.0 // indirect
	github.com/huandu/xstrings v1.4.0 // indirect
	github.com/imdario/mergo v0.3.13 // indirect
	github.com/jackc/chunkreader/v2 v2.0.1 // indirect
	github.com/jackc/pgconn v1.14.0 // indirect
	github.com/jackc/pgio v1.0.0 // indirect
	github.com/jackc/pgpassfile v1.0.0 // indirect
	github.com/jackc/pgproto3/v2 v2.3.2 // indirect
	github.com/jackc/pgservicefile v0.0.0-20221227161230-091c0ba34f0a // indirect
	github.com/jackc/pgtype v1.14.0 // indirect
	github.com/jackc/pgx/v4 v4.18.0 // indirect
	github.com/kballard/go-shellquote v0.0.0-20180428030007-95032a82bc51 // indirect
	github.com/klauspost/compress v1.15.15 // indirect
	github.com/kr/pty v1.1.8 // indirect
	github.com/kylelemons/godebug v1.1.0 // indirect
	github.com/mattn/go-colorable v0.1.13 // indirect
	github.com/mattn/go-isatty v0.0.17 // indirect
	github.com/mgutz/ansi v0.0.0-20200706080929-d51e80ef957d // indirect
	github.com/micromdm/scep/v2 v2.1.0 // indirect
	github.com/mitchellh/copystructure v1.2.0 // indirect
	github.com/mitchellh/reflectwalk v1.0.2 // indirect
	github.com/newrelic/go-agent/v3 v3.23.1 // indirect
	github.com/peterbourgon/diskv/v3 v3.0.1 // indirect
	github.com/pkg/browser v0.0.0-20210911075715-681adbf594b8 // indirect
	github.com/pmezard/go-difflib v1.0.0 // indirect
	github.com/rs/xid v1.5.0 // indirect
	github.com/russross/blackfriday/v2 v2.1.0 // indirect
	github.com/schollz/jsonstore v1.1.0 // indirect
	github.com/shopspring/decimal v1.3.1 // indirect
	github.com/shurcooL/sanitized_anchor_name v1.0.0 // indirect
	github.com/sirupsen/logrus v1.9.3 // indirect
	github.com/smallstep/nosql v0.6.0 // indirect
	github.com/spf13/cast v1.5.0 // indirect
	github.com/weppos/publicsuffix-go v0.20.0 // indirect
	github.com/x448/float16 v0.8.4 // indirect
	go.etcd.io/bbolt v1.3.7 // indirect
	go.opencensus.io v0.24.0 // indirect
	golang.org/x/exp v0.0.0-20230310171629-522b1b587ee0 // indirect
	golang.org/x/mod v0.10.0 // indirect
	golang.org/x/net v0.13.0 // indirect
<<<<<<< HEAD
	golang.org/x/oauth2 v0.9.0 // indirect
	golang.org/x/text v0.11.0 // indirect
=======
	golang.org/x/oauth2 v0.10.0 // indirect
	golang.org/x/sync v0.3.0 // indirect
	golang.org/x/text v0.12.0 // indirect
>>>>>>> ea9b248a
	golang.org/x/tools v0.8.0 // indirect
	google.golang.org/api v0.134.0 // indirect
	google.golang.org/appengine v1.6.7 // indirect
	google.golang.org/genproto v0.0.0-20230706204954-ccb25ca9f130 // indirect
	google.golang.org/genproto/googleapis/api v0.0.0-20230706204954-ccb25ca9f130 // indirect
	google.golang.org/genproto/googleapis/rpc v0.0.0-20230720185612-659f7aaaa771 // indirect
	google.golang.org/grpc v1.57.0 // indirect
	gopkg.in/yaml.v3 v3.0.1 // indirect
	howett.net/plist v1.0.0 // indirect
	k8s.io/klog/v2 v2.100.1 // indirect
)<|MERGE_RESOLUTION|>--- conflicted
+++ resolved
@@ -124,14 +124,9 @@
 	golang.org/x/exp v0.0.0-20230310171629-522b1b587ee0 // indirect
 	golang.org/x/mod v0.10.0 // indirect
 	golang.org/x/net v0.13.0 // indirect
-<<<<<<< HEAD
-	golang.org/x/oauth2 v0.9.0 // indirect
-	golang.org/x/text v0.11.0 // indirect
-=======
 	golang.org/x/oauth2 v0.10.0 // indirect
 	golang.org/x/sync v0.3.0 // indirect
 	golang.org/x/text v0.12.0 // indirect
->>>>>>> ea9b248a
 	golang.org/x/tools v0.8.0 // indirect
 	google.golang.org/api v0.134.0 // indirect
 	google.golang.org/appengine v1.6.7 // indirect
