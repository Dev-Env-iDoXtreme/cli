package cautils

import (
	"context"
	"crypto/tls"
	"crypto/x509"
	"encoding/json"
	"encoding/pem"
	"fmt"
	"net/http"
	"time"

	"github.com/pkg/errors"
	"github.com/smallstep/certificates/api"
	"github.com/smallstep/certificates/authority"
	"github.com/smallstep/certificates/authority/provisioner"
	"github.com/smallstep/cli/crypto/pemutil"
	"github.com/smallstep/cli/crypto/x509util"
	"github.com/smallstep/cli/utils"
	"github.com/urfave/cli"
	"golang.org/x/crypto/ssh"
)

// OfflineCA is a wrapper on top of the certificates authority methods that is
// used to sign certificates without an online CA.
type OfflineCA struct {
	authority  *authority.Authority
	config     authority.Config
	configFile string
}

// NewOfflineCA initializes an offlineCA.
func NewOfflineCA(configFile string) (*OfflineCA, error) {
	b, err := utils.ReadFile(configFile)
	if err != nil {
		return nil, err
	}

	var config authority.Config
	if err = json.Unmarshal(b, &config); err != nil {
		return nil, errors.Wrapf(err, "error reading %s", configFile)
	}

	if config.AuthorityConfig == nil || len(config.AuthorityConfig.Provisioners) == 0 {
		return nil, errors.Errorf("error parsing %s: no provisioners found", configFile)
	}

	auth, err := authority.New(&config)
	if err != nil {
		return nil, err
	}

	return &OfflineCA{
		authority:  auth,
		config:     config,
		configFile: configFile,
	}, nil
}

// VerifyClientCert verifies and validates the client cert/key pair
// using the offline CA root and intermediate certificates.
func (c *OfflineCA) VerifyClientCert(certFile, keyFile string) error {
	cert, err := pemutil.ReadCertificate(certFile, pemutil.WithFirstBlock())
	if err != nil {
		return err
	}
	key, err := pemutil.Read(keyFile)
	if err != nil {
		return err
	}

	certPem, err := pemutil.Serialize(cert)
	if err != nil {
		return err
	}
	keyPem, err := pemutil.Serialize(key)
	if err != nil {
		return err
	}
	// Validate that the certificate and key match
	if _, err = tls.X509KeyPair(pem.EncodeToMemory(certPem), pem.EncodeToMemory(keyPem)); err != nil {
		return errors.Wrap(err, "error loading x509 key pair")
	}

	rootPool, err := x509util.ReadCertPool(c.Root())
	if err != nil {
		return err
	}
	intermediatePool, err := x509util.ReadCertPool(c.config.IntermediateCert)
	if err != nil {
		return err
	}

	opts := x509.VerifyOptions{
		Roots:         rootPool,
		Intermediates: intermediatePool,
	}

	if _, err = cert.Verify(opts); err != nil {
		return errors.Wrapf(err, "failed to verify certificate")
	}

	return nil
}

// Audience returns the token audience.
func (c *OfflineCA) Audience(tokType int) string {
	switch tokType {
	case RevokeType:
		return fmt.Sprintf("https://%s/revoke", c.config.DNSNames[0])
	default:
		return fmt.Sprintf("https://%s/sign", c.config.DNSNames[0])
	}
}

// CaURL returns the CA URL using the first DNS entry.
func (c *OfflineCA) CaURL() string {
	return fmt.Sprintf("https://%s", c.config.DNSNames[0])
}

// Root returns the path of the file used as root certificate.
func (c *OfflineCA) Root() string {
	return c.config.Root.First()
}

// Provisioners returns the list of configured provisioners.
func (c *OfflineCA) Provisioners() provisioner.List {
	return c.config.AuthorityConfig.Provisioners
}

func certChainToPEM(certChain []*x509.Certificate) []api.Certificate {
	certChainPEM := make([]api.Certificate, 0, len(certChain))
	for _, c := range certChain {
		certChainPEM = append(certChainPEM, api.Certificate{Certificate: c})
	}
	return certChainPEM
}

// Sign is a wrapper on top of certificates Authorize and Sign methods. It
// returns an api.SignResponse with the requested certificate and the
// intermediate.
func (c *OfflineCA) Sign(req *api.SignRequest) (*api.SignResponse, error) {
	ctx := provisioner.NewContextWithMethod(context.Background(), provisioner.SignMethod)
	opts, err := c.authority.Authorize(ctx, req.OTT)
	if err != nil {
		return nil, err
	}
	signOpts := provisioner.Options{
		NotBefore: req.NotBefore,
		NotAfter:  req.NotAfter,
	}
	certChain, err := c.authority.Sign(req.CsrPEM.CertificateRequest, signOpts, opts...)
	if err != nil {
		return nil, err
	}
	certChainPEM := certChainToPEM(certChain)
	var caPEM api.Certificate
	if len(certChainPEM) > 1 {
		caPEM = certChainPEM[1]
	}
	return &api.SignResponse{
		ServerPEM:    certChainPEM[0],
		CaPEM:        caPEM,
		CertChainPEM: certChainPEM,
		TLSOptions:   c.authority.GetTLSOptions(),
	}, nil
}

// Renew is a wrapper on top of certificates Renew method. It returns an
// api.SignResponse with the requested certificate and the intermediate.
func (c *OfflineCA) Renew(rt http.RoundTripper) (*api.SignResponse, error) {
	// it should not panic as this is always internal code
	tr := rt.(*http.Transport)
	asn1Data := tr.TLSClientConfig.Certificates[0].Certificate[0]
	peer, err := x509.ParseCertificate(asn1Data)
	if err != nil {
		return nil, errors.Wrap(err, "error parsing certificate")
	}
	// renew cert using authority
	certChain, err := c.authority.Renew(peer)
	if err != nil {
		return nil, err
	}
	certChainPEM := certChainToPEM(certChain)
	var caPEM api.Certificate
	if len(certChainPEM) > 1 {
		caPEM = certChainPEM[1]
	}
	return &api.SignResponse{
		ServerPEM:    certChainPEM[0],
		CaPEM:        caPEM,
		CertChainPEM: certChainPEM,
		TLSOptions:   c.authority.GetTLSOptions(),
	}, nil
}

// Revoke is a wrapper on top of certificates Revoke method. It returns an
// api.RevokeResponse.
func (c *OfflineCA) Revoke(req *api.RevokeRequest, rt http.RoundTripper) (*api.RevokeResponse, error) {
	var (
		opts = authority.RevokeOptions{
			Serial:      req.Serial,
			Reason:      req.Reason,
			ReasonCode:  req.ReasonCode,
			PassiveOnly: req.Passive,
		}
		err error
	)
	if len(req.OTT) > 0 {
		opts.OTT = req.OTT
		opts.MTLS = false
	} else {
		// it should not panic as this is always internal code
		tr := rt.(*http.Transport)
		asn1Data := tr.TLSClientConfig.Certificates[0].Certificate[0]
		opts.Crt, err = x509.ParseCertificate(asn1Data)
		if err != nil {
			return nil, errors.Wrap(err, "error parsing certificate")
		}
		opts.MTLS = true
	}

	// revoke cert using authority
	if err := c.authority.Revoke(&opts); err != nil {
		return nil, err
	}

	return &api.RevokeResponse{Status: "ok"}, nil
}

// SSHSign is a wrapper on top of certificate Authorize and SignSSH methods. It
// returns an api.SSHSignResponse with the signed certificate.
func (c *OfflineCA) SSHSign(req *api.SSHSignRequest) (*api.SSHSignResponse, error) {
	publicKey, err := ssh.ParsePublicKey(req.PublicKey)
	if err != nil {
		return nil, errors.Wrap(err, "error parsing publicKey")
	}
	ctx := provisioner.NewContextWithMethod(context.Background(), provisioner.SignSSHMethod)
	opts, err := c.authority.Authorize(ctx, req.OTT)
	if err != nil {
		return nil, err
	}
	signOpts := provisioner.SSHOptions{
		CertType:    req.CertType,
		Principals:  req.Principals,
		ValidAfter:  req.ValidAfter,
		ValidBefore: req.ValidBefore,
	}
	cert, err := c.authority.SignSSH(publicKey, signOpts, opts...)
	if err != nil {
		return nil, err
	}
	return &api.SSHSignResponse{
		Certificate: api.SSHCertificate{
			Certificate: cert,
		},
	}, nil
}

// SSHRoots is a wrapper on top of the GetSSHRoots method. It returns an
// api.SSHRootsResponse.
func (c *OfflineCA) SSHRoots() (*api.SSHRootsResponse, error) {
	keys, err := c.authority.GetSSHRoots()
	if err != nil {
		return nil, err
	}

	resp := new(api.SSHRootsResponse)
	for _, k := range keys.HostKeys {
		resp.HostKeys = append(resp.HostKeys, api.SSHPublicKey{PublicKey: k})
	}
	for _, k := range keys.UserKeys {
		resp.UserKeys = append(resp.UserKeys, api.SSHPublicKey{PublicKey: k})
	}

	return resp, nil
}

// SSHFederation is a wrapper on top of the GetSSHFederation method. It returns
// an api.SSHRootsResponse.
func (c *OfflineCA) SSHFederation() (*api.SSHRootsResponse, error) {
	keys, err := c.authority.GetSSHFederation()
	if err != nil {
		return nil, err
	}

	resp := new(api.SSHRootsResponse)
	for _, k := range keys.HostKeys {
		resp.HostKeys = append(resp.HostKeys, api.SSHPublicKey{PublicKey: k})
	}
	for _, k := range keys.UserKeys {
		resp.UserKeys = append(resp.UserKeys, api.SSHPublicKey{PublicKey: k})
	}

	return resp, nil
}

// SSHConfig is a wrapper on top of the GetSSHConfig method. It returns an
// api.SSHConfigResponse.
func (c *OfflineCA) SSHConfig(req *api.SSHConfigRequest) (*api.SSHConfigResponse, error) {
	ts, err := c.authority.GetSSHConfig(req.Type, req.Data)
	if err != nil {
		return nil, err
	}

	var config api.SSHConfigResponse
	switch req.Type {
	case provisioner.SSHUserCert:
		config.UserTemplates = ts
	case provisioner.SSHHostCert:
		config.UserTemplates = ts
	default:
		return nil, errors.New("it should hot get here")
	}

	return &config, nil
}

// SSHCheckHost is a wrapper on top of the CheckSSHHost method. It returns an
// api.SSHCheckPrincipalResponse.
func (c *OfflineCA) SSHCheckHost(principal string) (*api.SSHCheckPrincipalResponse, error) {
	exists, err := c.authority.CheckSSHHost(principal)
	if err != nil {
		return nil, err
	}
	return &api.SSHCheckPrincipalResponse{
		Exists: exists,
	}, nil
}

// GenerateToken creates the token used by the authority to authorize requests.
func (c *OfflineCA) GenerateToken(ctx *cli.Context, tokType int, subject string, sans []string, notBefore, notAfter time.Time, certNotBefore, certNotAfter provisioner.TimeDuration) (string, error) {
	// Use ca.json configuration for the root and audience
	root := c.Root()
	audience := c.Audience(tokType)

	// Get provisioner to use
	provisioners := c.Provisioners()
	p, err := provisionerPrompt(ctx, provisioners)
	if err != nil {
		return "", err
	}

	tokAttrs := tokenAttrs{
		subject:       subject,
		root:          root,
		caURL:         c.CaURL(),
		audience:      audience,
		sans:          sans,
		notBefore:     notBefore,
		notAfter:      notAfter,
		certNotBefore: certNotBefore,
		certNotAfter:  certNotAfter,
	}

	switch p := p.(type) {
<<<<<<< HEAD
	case *provisioner.OIDC: // Run step oauth
		args := []string{"oauth", "--oidc", "--bare",
			"--provider", p.ConfigurationEndpoint,
			"--client-id", p.ClientID, "--client-secret", p.ClientSecret}
		if ctx.Bool("console") {
			args = append(args, "--console")
		}
		if p.ListenAddress != "" {
			args = append(args, "--listen", p.ListenAddress)
		}
		out, err := exec.Step(args...)
		if err != nil {
			return "", err
		}
		return strings.TrimSpace(string(out)), nil
	case *provisioner.GCP: // Do the identity request to get the token
=======
	case *provisioner.OIDC: // Run step oauth.
		return generateOIDCToken(ctx, p)
	case *provisioner.X5C: // Get a JWT with an X5C header and signature.
		return generateX5CToken(ctx, p, tokType, tokAttrs)
	case *provisioner.GCP: // Do the identity request to get the token.
>>>>>>> f653752a
		sharedContext.DisableCustomSANs = p.DisableCustomSANs
		return p.GetIdentityToken(subject, c.CaURL())
	case *provisioner.AWS: // Do the identity request to get the token.
		sharedContext.DisableCustomSANs = p.DisableCustomSANs
		return p.GetIdentityToken(subject, c.CaURL())
	case *provisioner.Azure: // Do the identity request to get the token.
		sharedContext.DisableCustomSANs = p.DisableCustomSANs
		return p.GetIdentityToken(subject, c.CaURL())
<<<<<<< HEAD
	case *provisioner.ACME: // ACME provisioners do not implement the token flow.
		return "", &ErrACMEToken{p.GetID()}
	}

	// JWK provisioner
	prov, ok := p.(*provisioner.JWK)
	if !ok {
		return "", errors.Errorf("unknown provisioner type %T", p)
	}

	kid := prov.Key.KeyID
	issuer := prov.Name
	encryptedKey := prov.EncryptedKey

	// Decrypt encrypted key
	opts := []jose.Option{
		jose.WithUIOptions(ui.WithPromptTemplates(ui.PromptTemplates())),
	}
	if passwordFile := ctx.String("password-file"); len(passwordFile) != 0 {
		opts = append(opts, jose.WithPasswordFile(passwordFile))
	}

	if len(encryptedKey) == 0 {
		return "", errors.Errorf("provisioner '%s' does not have an 'encryptedKey' property", kid)
	}

	decrypted, err := jose.Decrypt("Please enter the password to decrypt the provisioner key", []byte(encryptedKey), opts...)
	if err != nil {
		return "", err
	}

	jwk := new(jose.JSONWebKey)
	if err := json.Unmarshal(decrypted, jwk); err != nil {
		return "", errors.Wrap(err, "error unmarshalling provisioning key")
	}

	// Generate token
	tokenGen := NewTokenGenerator(kid, issuer, audience, root, notBefore, notAfter, jwk)
	switch typ {
	case SignType:
		return tokenGen.SignToken(subject, sans)
	case RevokeType:
		return tokenGen.RevokeToken(subject)
	case SSHUserSignType:
		return tokenGen.SignSSHToken(subject, provisioner.SSHUserCert, sans, certNotBefore, certNotAfter)
	case SSHHostSignType:
		return tokenGen.SignSSHToken(subject, provisioner.SSHHostCert, sans, certNotBefore, certNotAfter)
	default:
		return tokenGen.Token(subject)
=======
	case *provisioner.ACME: // Return an error with the provisioner ID.
		return "", &ErrACMEToken{p.GetName()}
	default: // Default is assumed to be a standard JWT.
		jwkP, ok := p.(*provisioner.JWK)
		if !ok {
			return "", errors.Errorf("unknown provisioner type %T", p)
		}
		return generateJWKToken(ctx, jwkP, tokType, tokAttrs)
>>>>>>> f653752a
	}
}<|MERGE_RESOLUTION|>--- conflicted
+++ resolved
@@ -354,30 +354,11 @@
 	}
 
 	switch p := p.(type) {
-<<<<<<< HEAD
-	case *provisioner.OIDC: // Run step oauth
-		args := []string{"oauth", "--oidc", "--bare",
-			"--provider", p.ConfigurationEndpoint,
-			"--client-id", p.ClientID, "--client-secret", p.ClientSecret}
-		if ctx.Bool("console") {
-			args = append(args, "--console")
-		}
-		if p.ListenAddress != "" {
-			args = append(args, "--listen", p.ListenAddress)
-		}
-		out, err := exec.Step(args...)
-		if err != nil {
-			return "", err
-		}
-		return strings.TrimSpace(string(out)), nil
-	case *provisioner.GCP: // Do the identity request to get the token
-=======
 	case *provisioner.OIDC: // Run step oauth.
 		return generateOIDCToken(ctx, p)
 	case *provisioner.X5C: // Get a JWT with an X5C header and signature.
 		return generateX5CToken(ctx, p, tokType, tokAttrs)
 	case *provisioner.GCP: // Do the identity request to get the token.
->>>>>>> f653752a
 		sharedContext.DisableCustomSANs = p.DisableCustomSANs
 		return p.GetIdentityToken(subject, c.CaURL())
 	case *provisioner.AWS: // Do the identity request to get the token.
@@ -386,57 +367,6 @@
 	case *provisioner.Azure: // Do the identity request to get the token.
 		sharedContext.DisableCustomSANs = p.DisableCustomSANs
 		return p.GetIdentityToken(subject, c.CaURL())
-<<<<<<< HEAD
-	case *provisioner.ACME: // ACME provisioners do not implement the token flow.
-		return "", &ErrACMEToken{p.GetID()}
-	}
-
-	// JWK provisioner
-	prov, ok := p.(*provisioner.JWK)
-	if !ok {
-		return "", errors.Errorf("unknown provisioner type %T", p)
-	}
-
-	kid := prov.Key.KeyID
-	issuer := prov.Name
-	encryptedKey := prov.EncryptedKey
-
-	// Decrypt encrypted key
-	opts := []jose.Option{
-		jose.WithUIOptions(ui.WithPromptTemplates(ui.PromptTemplates())),
-	}
-	if passwordFile := ctx.String("password-file"); len(passwordFile) != 0 {
-		opts = append(opts, jose.WithPasswordFile(passwordFile))
-	}
-
-	if len(encryptedKey) == 0 {
-		return "", errors.Errorf("provisioner '%s' does not have an 'encryptedKey' property", kid)
-	}
-
-	decrypted, err := jose.Decrypt("Please enter the password to decrypt the provisioner key", []byte(encryptedKey), opts...)
-	if err != nil {
-		return "", err
-	}
-
-	jwk := new(jose.JSONWebKey)
-	if err := json.Unmarshal(decrypted, jwk); err != nil {
-		return "", errors.Wrap(err, "error unmarshalling provisioning key")
-	}
-
-	// Generate token
-	tokenGen := NewTokenGenerator(kid, issuer, audience, root, notBefore, notAfter, jwk)
-	switch typ {
-	case SignType:
-		return tokenGen.SignToken(subject, sans)
-	case RevokeType:
-		return tokenGen.RevokeToken(subject)
-	case SSHUserSignType:
-		return tokenGen.SignSSHToken(subject, provisioner.SSHUserCert, sans, certNotBefore, certNotAfter)
-	case SSHHostSignType:
-		return tokenGen.SignSSHToken(subject, provisioner.SSHHostCert, sans, certNotBefore, certNotAfter)
-	default:
-		return tokenGen.Token(subject)
-=======
 	case *provisioner.ACME: // Return an error with the provisioner ID.
 		return "", &ErrACMEToken{p.GetName()}
 	default: // Default is assumed to be a standard JWT.
@@ -445,6 +375,5 @@
 			return "", errors.Errorf("unknown provisioner type %T", p)
 		}
 		return generateJWKToken(ctx, jwkP, tokType, tokAttrs)
->>>>>>> f653752a
 	}
 }